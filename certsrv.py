--- conflicted
+++ resolved
@@ -1,339 +1,266 @@
-"""
-A Python client for the Microsoft AD Certificate Services web page.
-
-https://github.com/magnuswatn/certsrv
-"""
-import re
-import urllib
-import urllib2
-
-class RequestDeniedException(Exception):
-    """Signifies that the request was denied by the ADCS server."""
-    def __init__(self, message, response):
-        Exception.__init__(self, message)
-        self.response = response
-
-class CouldNotRetrieveCertificateException(Exception):
-    """Signifies that the certificate could not be retrieved."""
-    def __init__(self, message, response):
-        Exception.__init__(self, message)
-        self.response = response
-
-class CertificatePendingException(Exception):
-    """Signifies that the request needs to be approved by a CA admin."""
-    def __init__(self, req_id):
-        Exception.__init__(self, 'Your certificate request has been received. '
-                                 'However, you must wait for an administrator to issue the'
-                                 'certificate you requested. Your Request Id is %s.' % req_id)
-        self.req_id = req_id
-
-<<<<<<< HEAD
-def get_cert(server, csr, template, username, password, encoding='b64', cafile=None):
-=======
-def _get_response(username, password, url, data, auth_method='basic'):
-    """
-    Helper Function to execute the HTTP request againts the given url.
-
-    Args:
-      username: The username for authentication
-      pasword: The password for authentication
-      url: URL for Request
-      data: The data to send
-      auth_method: The Authentication Methos to use. (basic or ntlm)
-
-    Returns:
-      HTTP Response
-
-    """
-
-    # Create opener
-    opener = urllib2.build_opener()
-    headers = []
-
-    # We need certsrv to think we are a browser, or otherwise the Content-Type of the
-    # retrieved certificate will be wrong
-    headers.append(('User-agent', 'Mozilla/5.0 certsrv (https://github.com/magnuswatn/certsrv)'))
-
-    # Add Authentication specific headers or handlers to opener
-    if auth_method == "ntlm":
-        from ntlm import HTTPNtlmAuthHandler
-
-        passman = urllib2.HTTPPasswordMgrWithDefaultRealm()
-        passman.add_password(None, url, username, password)
-        auth_handler = HTTPNtlmAuthHandler.HTTPNtlmAuthHandler(passman)
-        opener.add_handler(auth_handler)
-    else:
-      # Do Basic-Auth by Headers instead of HTTPBasicAuthHandler, because the handler
-      # makes and additional 401 challange before sending credentials, which doubles the
-      # requests unnecessarily
-        auth_string = 'Basic %s' % urllib2.base64.b64encode('%s:%s' % (username, password))
-        headers.append(('Authorization', auth_string))
-
-    # Add headers and Install opener
-    opener.addheaders = headers
-    urllib2.install_opener(opener)
-
-    # Make the request now
-    response = urllib2.urlopen(url, data)
-
-    # The response code is not validated when using the HTTPNtlmAuthHandler
-    # so we have to check it ourselves
-    if response.getcode() == 200:
-        return response
-    else:
-        raise urllib2.HTTPError(response.url, response.getcode(), response.msg,
-                                response.headers, response.fp)
-
-def get_cert(server, csr, template, username, password, encoding='b64', auth_method='basic'):
->>>>>>> 563c5614
-    """
-    Gets a certificate from a Microsoft AD Certificate Services web page.
-
-    Args:
-        server: The FQDN to a server running the Certification Authority
-                Web Enrollment role (must be listening on https)
-        csr: The certificate request to submit
-        template: The certificate template the cert should be issued from
-        username: The username for authentication
-        pasword: The password for authentication
-        encoding: The desired encoding for the returned certificate.
-                  Possible values are "bin" for binary and "b64" for Base64 (PEM)
-        cafile: A PEM file containing the CA certificates that should be trusted
-
-    Returns:
-        The issued certificate
-
-    Raises:
-        RequestDeniedException: If the request was denied by the ADCS server
-        CertificatePendingException: If the request needs to be approved by a CA admin
-        CouldNotRetrieveCertificateException: If something went wrong while fetching the cert
-    """
-    data = {
-        'Mode': 'newreq',
-        'CertRequest': csr,
-        'CertAttrib': 'CertificateTemplate:%s' % template,
-        'UserAgent': 'certsrv (https://github.com/magnuswatn/certsrv)',
-        'FriendlyType':'Saved-Request Certificate',
-        'TargetStoreFlags':'0',
-        'SaveCert':'yes'
-    }
-
-    url = 'https://%s/certsrv/certfnsh.asp' % server
-<<<<<<< HEAD
-    req = urllib2.Request(url, data_encoded, headers)
-    if cafile:
-        response = urllib2.urlopen(req, cafile=cafile)
-    else:
-        response = urllib2.urlopen(req)
-=======
-    data_encoded = urllib.urlencode(data)
-    response = _get_response(username, password, url, data_encoded, auth_method)
->>>>>>> 563c5614
-    response_page = response.read()
-
-    # We need to parse the Request ID from the returning HTML page
-    try:
-        req_id = re.search(r'certnew.cer\?ReqID=(\d+)&', response_page).group(1)
-    except AttributeError:
-        # We didn't find any request ID in the response. It may need approval.
-        if re.search(r'Certificate Pending', response_page):
-            req_id = re.search(r'Your Request Id is (\d+).', response_page).group(1)
-            raise CertificatePendingException(req_id)
-        else:
-            # Must have failed. Lets find the error message and raise a RequestDeniedException
-            try:
-                error = re.search(r'The disposition message is "([^"]+)', response_page).group(1)
-            except AttributeError:
-                error = 'An unknown error occured'
-            raise RequestDeniedException(error, response_page)
-<<<<<<< HEAD
-    return get_existing_cert(server, req_id, username, password, encoding, cafile)
-
-def get_existing_cert(server, req_id, username, password, encoding='b64', cafile=None):
-=======
-
-    return get_existing_cert(server, req_id, username, password, encoding, auth_method)
-
-def get_existing_cert(server, req_id, username, password, encoding='b64', auth_method='basic'):
->>>>>>> 563c5614
-    """
-    Gets a certificate that has already been created.
-
-    Args:
-        server: The FQDN to a server running the Certification Authority
-                Web Enrollment role (must be listening on https)
-        req_id: The request ID to retrieve
-        username: The username for authentication
-        pasword: The password for authentication
-        encoding: The desired encoding for the returned certificate.
-                  Possible values are "bin" for binary and "b64" for Base64 (PEM)
-        cafile: A PEM file containing the CA certificates that should be trusted
-
-    Returns:
-        The issued certificate
-
-    Raises:
-        CouldNotRetrieveCertificateException: If something went wrong while fetching the cert
-    """
-
-    cert_url = 'https://%s/certsrv/certnew.cer?ReqID=%s&Enc=%s' % (server, req_id, encoding)
-
-<<<<<<< HEAD
-    if cafile:
-        response = urllib2.urlopen(cert_req, cafile=cafile)
-    else:
-        response = urllib2.urlopen(cert_req)
-
-=======
-    response = _get_response(username, password, cert_url, None, auth_method)
->>>>>>> 563c5614
-    response_content = response.read()
-
-    if response.headers.type != 'application/pkix-cert':
-        # The response was not a cert. Something must have gone wrong
-        try:
-            error = re.search('Disposition message:[^\t]+\t\t([^\r\n]+)', response_content).group(1)
-        except AttributeError:
-            error = 'An unknown error occured'
-        raise CouldNotRetrieveCertificateException(error, response_content)
-    else:
-        return response_content
-
-<<<<<<< HEAD
-def get_ca_cert(server, username, password, encoding='b64', cafile=None):
-=======
-def get_ca_cert(server, username, password, encoding='b64', auth_method='basic'):
->>>>>>> 563c5614
-    """
-    Gets the (newest) CA certificate from a Microsoft AD Certificate Services web page.
-
-    Args:
-        server: The FQDN to a server running the Certification Authority
-            Web Enrollment role (must be listening on https)
-        username: The username for authentication
-        pasword: The password for authentication
-        encoding: The desired encoding for the returned certificate.
-                  Possible values are "bin" for binary and "b64" for Base64 (PEM)
-        cafile: A PEM file containing the CA certificates that should be trusted
-
-    Returns:
-        The newest CA certificate from the server
-    """
-
-    url = 'https://%s/certsrv/certcarc.asp' % server
-<<<<<<< HEAD
-    req = urllib2.Request(url, headers=headers)
-
-    if cafile:
-        response = urllib2.urlopen(req, cafile=cafile)
-    else:
-        response = urllib2.urlopen(req)
-
-=======
-
-    response = _get_response(username, password, url, None, auth_method)
->>>>>>> 563c5614
-    response_page = response.read()
-
-    # We have to check how many renewals this server has had, so that we get the newest CA cert
-    renewals = re.search(r'var nRenewals=(\d+);', response_page).group(1)
-
-    cert_url = 'https://%s/certsrv/certnew.cer?ReqID=CACert&Renewal=%s&Enc=%s' % (server,
-                                                                                  renewals,
-                                                                                  encoding)
-<<<<<<< HEAD
-    cert_req = urllib2.Request(cert_url, headers=headers)
-    if cafile:
-        cert = urllib2.urlopen(cert_req, cafile=cafile).read()
-    else:
-        cert = urllib2.urlopen(cert_req).read()
-
-    return cert
-
-def get_chain(server, username, password, encoding='bin', cafile=None):
-=======
-    response = _get_response(username, password, cert_url, None, auth_method)
-    cert = response.read()
-    return cert
-
-def get_chain(server, username, password, encoding='bin', auth_method='basic'):
->>>>>>> 563c5614
-    """
-    Gets the chain from a Microsoft AD Certificate Services web page.
-
-    Args:
-        server: The FQDN to a server running the Certification Authority
-            Web Enrollment role (must be listening on https)
-        username: The username for authentication
-        pasword: The password for authentication
-        encoding: The desired encoding for the returned certificates.
-                  Possible values are "bin" for binary and "b64" for Base64 (PEM)
-        cafile: A PEM file containing the CA certificates that should be trusted
-
-    Returns:
-        The CA chain from the server, in PKCS#7 format
-    """
-    url = 'https://%s/certsrv/certcarc.asp' % server
-
-<<<<<<< HEAD
-    if cafile:
-        response = urllib2.urlopen(req, cafile=cafile)
-    else:
-        response = urllib2.urlopen(req)
-
-=======
-    response = _get_response(username, password, url, None, auth_method)
->>>>>>> 563c5614
-    response_page = response.read()
-    # We have to check how many renewals this server has had, so that we get the newest chain
-    renewals = re.search(r'var nRenewals=(\d+);', response_page).group(1)
-    chain_url = 'https://%s/certsrv/certnew.p7b?ReqID=CACert&Renewal=%s&Enc=%s' % (server,
-                                                                                   renewals,
-                                                                                   encoding)
-<<<<<<< HEAD
-    chain_req = urllib2.Request(chain_url, headers=headers)
-    if cafile:
-        chain = urllib2.urlopen(chain_req, cafile=cafile).read()
-    else:
-        chain = urllib2.urlopen(chain_req).read()
-    return chain
-
-def check_credentials(server, username, password, cafile=None):
-=======
-    chain = _get_response(username, password, chain_url, None, auth_method).read()
-    return chain
-
-def check_credentials(server, username, password, auth_method='basic'):
->>>>>>> 563c5614
-    """
-    Checks the specified credentials against the specified ADCS server
-
-    Args:
-        ca: The FQDN to a server running the Certification Authority
-            Web Enrollment role (must be listening on https)
-        username: The username for authentication
-        pasword: The password for authentication
-        cafile: A PEM file containing the CA certificates that should be trusted
-
-    Returns:
-        True if authentication succeeded, False if it failed.
-    """
-
-    url = 'https://%s/certsrv/' % server
-
-    try:
-<<<<<<< HEAD
-        if cafile:
-            urllib2.urlopen(req, cafile=cafile)
-        else:
-            urllib2.urlopen(req)
-=======
-        _get_response(username, password, url, None, auth_method)
->>>>>>> 563c5614
-    except urllib2.HTTPError as error:
-        if error.code == 401:
-            return False
-        else:
-            raise
-    else:
-        return True
+"""
+A Python client for the Microsoft AD Certificate Services web page.
+
+https://github.com/magnuswatn/certsrv
+"""
+import re
+import urllib
+import urllib2
+
+class RequestDeniedException(Exception):
+    """Signifies that the request was denied by the ADCS server."""
+    def __init__(self, message, response):
+        Exception.__init__(self, message)
+        self.response = response
+
+class CouldNotRetrieveCertificateException(Exception):
+    """Signifies that the certificate could not be retrieved."""
+    def __init__(self, message, response):
+        Exception.__init__(self, message)
+        self.response = response
+
+class CertificatePendingException(Exception):
+    """Signifies that the request needs to be approved by a CA admin."""
+    def __init__(self, req_id):
+        Exception.__init__(self, 'Your certificate request has been received. '
+                                 'However, you must wait for an administrator to issue the'
+                                 'certificate you requested. Your Request Id is %s.' % req_id)
+        self.req_id = req_id
+
+def _get_response(username, password, url, data, auth_method='basic', cafile=None):
+    """
+    Helper Function to execute the HTTP request againts the given url.
+
+    Args:
+      username: The username for authentication
+      pasword: The password for authentication
+      url: URL for Request
+      data: The data to send
+      auth_method: The Authentication Methos to use. (basic or ntlm)
+      cafile: A PEM file containing the CA certificates that should be trusted
+              (only works with basic auth)
+
+    Returns:
+      HTTP Response
+
+    """
+
+    # We need certsrv to think we are a browser, or otherwise the Content-Type of the
+    # retrieved certificate will be wrong (for some reason)
+    headers = {'User-agent': 'Mozilla/5.0 certsrv (https://github.com/magnuswatn/certsrv)'}
+
+    req = urllib2.Request(url, data, headers)
+
+    if auth_method == "ntlm":
+        # We use the HTTPNtlmAuthHandler from python-ntlm for NTLM auth
+        from ntlm import HTTPNtlmAuthHandler
+
+        passman = urllib2.HTTPPasswordMgrWithDefaultRealm()
+        passman.add_password(None, url, username, password)
+        auth_handler = HTTPNtlmAuthHandler.HTTPNtlmAuthHandler(passman)
+        opener = urllib2.build_opener(auth_handler)
+        urllib2.install_opener(opener)
+    else:
+      # We don't bother with HTTPBasicAuthHandler for basic auth, since
+      # it doesn't add the credentials before receiving an 401 challange
+      # as thus doubless the requests unnecessary.
+      # Plus, it's easier just to add the header ourselves
+        req.add_header('Authorization', 'Basic %s' %
+                       urllib2.base64.b64encode('%s:%s' % (username, password)))
+
+    if cafile:
+        response = urllib2.urlopen(req, cafile=cafile)
+    else:
+        response = urllib2.urlopen(req)
+
+    # The response code is not validated when using the HTTPNtlmAuthHandler
+    # so we have to check it ourselves
+    if response.getcode() == 200:
+        return response
+    else:
+        raise urllib2.HTTPError(response.url, response.getcode(), response.msg,
+                                response.headers, response.fp)
+
+def get_cert(server, csr, template, username, password, encoding='b64', auth_method='basic', cafile=None):
+    """
+    Gets a certificate from a Microsoft AD Certificate Services web page.
+
+    Args:
+        server: The FQDN to a server running the Certification Authority
+                Web Enrollment role (must be listening on https)
+        csr: The certificate request to submit
+        template: The certificate template the cert should be issued from
+        username: The username for authentication
+        pasword: The password for authentication
+        encoding: The desired encoding for the returned certificate.
+                  Possible values are "bin" for binary and "b64" for Base64 (PEM)
+        cafile: A PEM file containing the CA certificates that should be trusted
+                (only works with basic auth)
+
+    Returns:
+        The issued certificate
+
+    Raises:
+        RequestDeniedException: If the request was denied by the ADCS server
+        CertificatePendingException: If the request needs to be approved by a CA admin
+        CouldNotRetrieveCertificateException: If something went wrong while fetching the cert
+    """
+    data = {
+        'Mode': 'newreq',
+        'CertRequest': csr,
+        'CertAttrib': 'CertificateTemplate:%s' % template,
+        'UserAgent': 'certsrv (https://github.com/magnuswatn/certsrv)',
+        'FriendlyType':'Saved-Request Certificate',
+        'TargetStoreFlags':'0',
+        'SaveCert':'yes'
+    }
+
+    url = 'https://%s/certsrv/certfnsh.asp' % server
+    data_encoded = urllib.urlencode(data)
+    response = _get_response(username, password, url, data_encoded, auth_method, cafile=cafile)
+    response_page = response.read()
+
+    # We need to parse the Request ID from the returning HTML page
+    try:
+        req_id = re.search(r'certnew.cer\?ReqID=(\d+)&', response_page).group(1)
+    except AttributeError:
+        # We didn't find any request ID in the response. It may need approval.
+        if re.search(r'Certificate Pending', response_page):
+            req_id = re.search(r'Your Request Id is (\d+).', response_page).group(1)
+            raise CertificatePendingException(req_id)
+        else:
+            # Must have failed. Lets find the error message and raise a RequestDeniedException
+            try:
+                error = re.search(r'The disposition message is "([^"]+)', response_page).group(1)
+            except AttributeError:
+                error = 'An unknown error occured'
+            raise RequestDeniedException(error, response_page)
+
+    return get_existing_cert(server, req_id, username, password, encoding, auth_method, cafile)
+
+def get_existing_cert(server, req_id, username, password, encoding='b64', auth_method='basic', cafile=None):
+    """
+    Gets a certificate that has already been created.
+
+    Args:
+        server: The FQDN to a server running the Certification Authority
+                Web Enrollment role (must be listening on https)
+        req_id: The request ID to retrieve
+        username: The username for authentication
+        pasword: The password for authentication
+        encoding: The desired encoding for the returned certificate.
+                  Possible values are "bin" for binary and "b64" for Base64 (PEM)
+        cafile: A PEM file containing the CA certificates that should be trusted
+                (only works with basic auth)
+
+    Returns:
+        The issued certificate
+
+    Raises:
+        CouldNotRetrieveCertificateException: If something went wrong while fetching the cert
+    """
+
+    cert_url = 'https://%s/certsrv/certnew.cer?ReqID=%s&Enc=%s' % (server, req_id, encoding)
+
+    response = _get_response(username, password, cert_url, None, auth_method, cafile=cafile)
+    response_content = response.read()
+
+    if response.headers.type != 'application/pkix-cert':
+        # The response was not a cert. Something must have gone wrong
+        try:
+            error = re.search('Disposition message:[^\t]+\t\t([^\r\n]+)', response_content).group(1)
+        except AttributeError:
+            error = 'An unknown error occured'
+        raise CouldNotRetrieveCertificateException(error, response_content)
+    else:
+        return response_content
+
+def get_ca_cert(server, username, password, encoding='b64', auth_method='basic', cafile=None):
+    """
+    Gets the (newest) CA certificate from a Microsoft AD Certificate Services web page.
+
+    Args:
+        server: The FQDN to a server running the Certification Authority
+            Web Enrollment role (must be listening on https)
+        username: The username for authentication
+        pasword: The password for authentication
+        encoding: The desired encoding for the returned certificate.
+                  Possible values are "bin" for binary and "b64" for Base64 (PEM)
+        cafile: A PEM file containing the CA certificates that should be trusted
+                (only works with basic auth)
+
+    Returns:
+        The newest CA certificate from the server
+    """
+
+    url = 'https://%s/certsrv/certcarc.asp' % server
+
+    response = _get_response(username, password, url, None, auth_method, cafile=cafile)
+    response_page = response.read()
+
+    # We have to check how many renewals this server has had, so that we get the newest CA cert
+    renewals = re.search(r'var nRenewals=(\d+);', response_page).group(1)
+
+    cert_url = 'https://%s/certsrv/certnew.cer?ReqID=CACert&Renewal=%s&Enc=%s' % (server,
+                                                                                  renewals,
+                                                                                  encoding)
+    response = _get_response(username, password, cert_url, None, auth_method, cafile=cafile)
+    cert = response.read()
+    return cert
+
+def get_chain(server, username, password, encoding='bin', auth_method='basic', cafile=None):
+    """
+    Gets the chain from a Microsoft AD Certificate Services web page.
+
+    Args:
+        server: The FQDN to a server running the Certification Authority
+            Web Enrollment role (must be listening on https)
+        username: The username for authentication
+        pasword: The password for authentication
+        encoding: The desired encoding for the returned certificates.
+                  Possible values are "bin" for binary and "b64" for Base64 (PEM)
+        cafile: A PEM file containing the CA certificates that should be trusted
+                (only works with basic auth)
+
+    Returns:
+        The CA chain from the server, in PKCS#7 format
+    """
+    url = 'https://%s/certsrv/certcarc.asp' % server
+
+    response = _get_response(username, password, url, None, auth_method, cafile=cafile)
+    response_page = response.read()
+    # We have to check how many renewals this server has had, so that we get the newest chain
+    renewals = re.search(r'var nRenewals=(\d+);', response_page).group(1)
+    chain_url = 'https://%s/certsrv/certnew.p7b?ReqID=CACert&Renewal=%s&Enc=%s' % (server,
+                                                                                   renewals,
+                                                                                   encoding)
+    chain = _get_response(username, password, chain_url, None, auth_method, cafile=cafile).read()
+    return chain
+
+def check_credentials(server, username, password, auth_method='basic', cafile=None):
+    """
+    Checks the specified credentials against the specified ADCS server
+
+    Args:
+        ca: The FQDN to a server running the Certification Authority
+            Web Enrollment role (must be listening on https)
+        username: The username for authentication
+        pasword: The password for authentication
+        cafile: A PEM file containing the CA certificates that should be trusted
+                (only works with basic auth)
+
+    Returns:
+        True if authentication succeeded, False if it failed.
+    """
+
+    url = 'https://%s/certsrv/' % server
+
+    try:
+        _get_response(username, password, url, None, auth_method, cafile=cafile)
+    except urllib2.HTTPError as error:
+        if error.code == 401:
+            return False
+        else:
+            raise
+    else:
+        return True